{
  "//": "Specification of this file can be found at: https://docs.npmjs.com/files/package.json",
  "name": "kubernetes-dashboard",
  "version": "0.0.1",
  "devDependencies": {
    "babel": "~6.1.18",
    "babel-core": "~6.2.1",
    "babel-loader": "~6.2.0",
    "babel-preset-es2015": "~6.1.18",
    "babelify": "~7.2.0",
    "bower": "~1.6.5",
    "browser-sync": "~2.10.0",
    "browser-sync-spa": "~1.0.2",
    "browserify": "~12.0.1",
    "del": "~2.1.0",
    "eslint-plugin-angular": "~0.14.0",
    "google-closure-compiler": "~20151015.0.0",
    "gulp": "~3.9.0",
    "gulp-angular-templatecache": "~1.8.0",
    "gulp-autoprefixer": "~3.1.0",
    "gulp-browserify": "~0.5.1",
    "gulp-chmod": "~1.3.0",
    "gulp-clang-format": "~1.0.23",
    "gulp-closure-compiler": "~0.3.1",
    "gulp-concat": "~2.6.0",
    "gulp-eslint": "~1.1.0",
    "gulp-filter": "~3.0.1",
    "gulp-flatten": "~0.2.0",
    "gulp-git": "~1.6.0",
    "gulp-gunzip": "~0.0.3",
    "gulp-inject": "~3.0.0",
    "gulp-load-plugins": "~1.1.0",
    "gulp-minify-css": "~1.2.1",
    "gulp-minify-html": "~1.0.4",
    "gulp-protractor": "~2.1.0",
    "gulp-rename": "~1.2.2",
    "gulp-replace": "~0.5.4",
    "gulp-rev": "~6.0.1",
    "gulp-rev-replace": "~0.4.2",
    "gulp-sass": "~2.1.0",
    "gulp-size": "~2.0.0",
    "gulp-sourcemaps": "~1.6.0",
    "gulp-uglify": "~1.5.1",
    "gulp-useref": "~3.0.3",
    "gulp-util": "~3.0.6",
    "gulp-untar": "~0.0.4",
    "gulp-watch": "~4.3.5",
    "karma": "~0.13.9",
    "karma-browserify": "~4.4.0",
    "karma-chrome-launcher": "~0.2.0",
    "karma-coverage": "~0.5.2",
    "karma-jasmine": "~0.3.6",
    "karma-ng-html2js-preprocessor": "~0.2.0",
    "karma-sourcemap-loader": "~0.3.6",
    "lodash": "~3.10.1",
    "uglify-save-license": "~0.4.1",
    "path-exists": "~2.1.0",
    "proxy-middleware": "~0.15.0",
<<<<<<< HEAD
    "request": "~2.67.0",
=======
    "request": "~2.65.0",
    "run-sequence": "~1.1.5",
>>>>>>> f1ff6ee8
    "vinyl-source-stream": "1.1.0",
    "webpack-stream": "~2.3.0",
    "wiredep": "~3.0.0-beta",
    "wrench": "~1.5.8"
  },
  "engines": {
    "node": ">=4.2.2"
  },
  "scripts": {
    "postinstall": "./node_modules/.bin/bower install"
  }
}<|MERGE_RESOLUTION|>--- conflicted
+++ resolved
@@ -56,12 +56,8 @@
     "uglify-save-license": "~0.4.1",
     "path-exists": "~2.1.0",
     "proxy-middleware": "~0.15.0",
-<<<<<<< HEAD
     "request": "~2.67.0",
-=======
-    "request": "~2.65.0",
     "run-sequence": "~1.1.5",
->>>>>>> f1ff6ee8
     "vinyl-source-stream": "1.1.0",
     "webpack-stream": "~2.3.0",
     "wiredep": "~3.0.0-beta",
