--- conflicted
+++ resolved
@@ -34,13 +34,8 @@
   deploy: {
     /**
      * The name of the Docker image with the application.
-<<<<<<< HEAD
      */
-    imageName: 'kubernetes/console',
-=======
-     */ 
     imageName: 'kubernetes/dashboard',
->>>>>>> 3ff6b744
   },
 
   /**
