// Copyright 2015 Google Inc.
//
// Licensed under the Apache License, Version 2.0 (the "License");
// you may not use this file except in compliance with the License.
// You may obtain a copy of the License at
//
//      http://www.apache.org/licenses/LICENSE-2.0
//
// Unless required by applicable law or agreed to in writing, software
// distributed under the License is distributed on an "AS IS" BASIS,
// WITHOUT WARRANTIES OR CONDITIONS OF ANY KIND, either express or implied.
// See the License for the specific language governing permissions and
// limitations under the License.

/**
 * Gulp tasks for processing and compiling frontend JavaScript files.
 */
import gulp from 'gulp';
import gulpAngularTemplatecache from 'gulp-angular-templatecache';
import gulpClosureCompiler from 'gulp-closure-compiler';
import gulpEslint from 'gulp-eslint';
import gulpMinifyHtml from 'gulp-minify-html';
import path from 'path';
import webpackStream from 'webpack-stream';

import conf from './conf';


/**
 * Compiles frontend JavaScript files into development bundle located in {conf.paths.serve}
 * directory. This has to be done because currently browsers do not handle ES6 syntax and
 * modules correctly.
 *
 * Only dependencies of root application module are included in the bundle.
 */
gulp.task('scripts', ['create-serve-folders'], function() {
<<<<<<< HEAD
  let bundleBaseName = 'app-dev';
  let closureCompilerConfig = lodash.merge({
      fileName: `${bundleBaseName}.js`,
      compilerFlags: {
        // WHITESPACE_ONLY is not an option because it leaves ES6 modules unmodified. ES6 modules
        // arent handled by browsers correctly (yet).
        compilation_level: 'SIMPLE_OPTIMIZATIONS',
        create_source_map: path.join(conf.paths.serve, `${bundleBaseName}.js.map`),
        // Make source map URLs relative to frontend source directory.
        source_map_location_mapping: path.relative(conf.paths.base, conf.paths.frontendSrc) + '|',
        // Include source map in the output bundle.
        output_wrapper: '%output%\n//# sourceMappingURL=' + `${bundleBaseName}.js.map`,
      },
    }, closureCompilerBaseConfig);

  return gulp.src(path.join(conf.paths.frontendSrc, '**/*.js'))
    .pipe(gulpClosureCompiler(closureCompilerConfig))
    .pipe(gulp.dest(conf.paths.serve));
=======
  let webpackOptions = {
    devtool: 'inline-source-map',
    module: {
      // ES6 modules have to be preprocessed with Babel loader to work in browsers.
      loaders: [{test: /\.js$/, exclude: /node_modules/, loaders: ['babel-loader']}],
    },
    output: {filename: 'app-dev.js'},
    quiet: true,
  };

  return gulp.src(path.join(conf.paths.frontendSrc, 'index.module.js'))
    .pipe(webpackStream(webpackOptions))
    .pipe(gulp.dest(conf.paths.serve))
>>>>>>> c8ac166d
});


/**
 * Compiles frontend JavaScript files into production bundle located in {conf.paths.prodTmp}
 * directory.
 */
 gulp.task('scripts:prod', ['angular-templates'], function() {
  let closureCompilerConfig = {
    fileName: 'app.js',
    // "foo_flag: null" means that a flag is enabled.
    compilerFlags: {
      angular_pass: null,
      closure_entry_point: 'module$src$app$frontend$index_module',
      compilation_level: 'ADVANCED_OPTIMIZATIONS',
      export_local_property_definitions: null,
      externs: [
        path.join(conf.paths.nodeModules,
            'google-closure-compiler/contrib/externs/angular-1.4.js'),
        path.join(conf.paths.nodeModules,
            'google-closure-compiler/contrib/externs/angular-1.4-http-promise_templated.js'),
        path.join(conf.paths.nodeModules,
            'google-closure-compiler/contrib/externs/angular-1.4-q_templated.js'),
        path.join(conf.paths.nodeModules,
            'google-closure-compiler/contrib/externs/angular-material.js'),
        path.join(conf.paths.nodeModules,
            'google-closure-compiler/contrib/externs/angular_ui_router.js'),
        path.join(conf.paths.externs, '**/*.js'),
      ],
      generate_exports: null,
      js_module_root: conf.paths.frontendSrc,
      // Enable all compiler checks by default and make them errors.
      jscomp_error: '*',
      // Disable checks that are not applicable to the project.
      jscomp_off: [
        // This check does not work correctly with ES6.
        'inferredConstCheck',
        // Let ESLint handle all lint checks.
        'lintChecks',
      ],
      language_in: 'ECMASCRIPT6_STRICT',
      language_out: 'ECMASCRIPT3',
      manage_closure_dependencies: true,
      use_types_for_optimization: null,
    },
    compilerPath: path.join(conf.paths.nodeModules, 'google-closure-compiler/compiler.jar'),
    // This makes the compiler faster. Requires Java 7+.
    tieredCompilation: true,
  };

  return gulp.src([
      // Application source files.
      path.join(conf.paths.frontendSrc, '**/*.js'),
      // Partials generated by other tasks, e.g., Angular templates.
      path.join(conf.paths.partials, '**/*.js'),
      // Include base.js to enable some compiler functions, e.g., @export annotation handling.
      path.join(conf.paths.bowerComponents,
          'google-closure-library/closure/goog/base.js'),
    ])
    .pipe(gulpClosureCompiler(closureCompilerConfig))
    .pipe(gulp.dest(conf.paths.prodTmp));
});


/**
 * Compiles Angular HTML template files into one JS file that serves them through $templateCache.
 */
gulp.task('angular-templates', function () {
  return gulp.src(path.join(conf.paths.frontendSrc, '**/!(index).html'))
    .pipe(gulpMinifyHtml({
      empty: true,
      spare: true,
      quotes: true,
    }))
    .pipe(gulpAngularTemplatecache('angular-templates.js', {
      module: conf.frontend.rootModuleName,
    }))
    .pipe(gulp.dest(conf.paths.partials));
});


/**
 * Creates {conf.paths.serve} folder.
 */
gulp.task('create-serve-folders', function () {
  return gulp.src('').pipe(gulp.dest(conf.paths.serve));
});


/**
 * Lints all projects code files. This includes frontend source code, as well as, build scripts.
 */
gulp.task('lint', function () {
  return gulp.src([path.join(conf.paths.src, '**/*.js'), path.join(conf.paths.build, '**/*.js')])
    // Attach lint output to the eslint property of the file.
    .pipe(gulpEslint())
    // Output the lint results to the console.
    .pipe(gulpEslint.format())
    // Exit with an error code (1) on a lint error.
    .pipe(gulpEslint.failOnError());
});<|MERGE_RESOLUTION|>--- conflicted
+++ resolved
@@ -34,26 +34,6 @@
  * Only dependencies of root application module are included in the bundle.
  */
 gulp.task('scripts', ['create-serve-folders'], function() {
-<<<<<<< HEAD
-  let bundleBaseName = 'app-dev';
-  let closureCompilerConfig = lodash.merge({
-      fileName: `${bundleBaseName}.js`,
-      compilerFlags: {
-        // WHITESPACE_ONLY is not an option because it leaves ES6 modules unmodified. ES6 modules
-        // arent handled by browsers correctly (yet).
-        compilation_level: 'SIMPLE_OPTIMIZATIONS',
-        create_source_map: path.join(conf.paths.serve, `${bundleBaseName}.js.map`),
-        // Make source map URLs relative to frontend source directory.
-        source_map_location_mapping: path.relative(conf.paths.base, conf.paths.frontendSrc) + '|',
-        // Include source map in the output bundle.
-        output_wrapper: '%output%\n//# sourceMappingURL=' + `${bundleBaseName}.js.map`,
-      },
-    }, closureCompilerBaseConfig);
-
-  return gulp.src(path.join(conf.paths.frontendSrc, '**/*.js'))
-    .pipe(gulpClosureCompiler(closureCompilerConfig))
-    .pipe(gulp.dest(conf.paths.serve));
-=======
   let webpackOptions = {
     devtool: 'inline-source-map',
     module: {
@@ -66,8 +46,7 @@
 
   return gulp.src(path.join(conf.paths.frontendSrc, 'index.module.js'))
     .pipe(webpackStream(webpackOptions))
-    .pipe(gulp.dest(conf.paths.serve))
->>>>>>> c8ac166d
+    .pipe(gulp.dest(conf.paths.serve));
 });
 
 
